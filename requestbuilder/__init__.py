# Copyright (c) 2012-2015, Eucalyptus Systems, Inc.
#
# Permission to use, copy, modify, and/or distribute this software for
# any purpose with or without fee is hereby granted, provided that the
# above copyright notice and this permission notice appear in all copies.
#
# THE SOFTWARE IS PROVIDED "AS IS" AND THE AUTHOR DISCLAIMS ALL WARRANTIES
# WITH REGARD TO THIS SOFTWARE INCLUDING ALL IMPLIED WARRANTIES OF
# MERCHANTABILITY AND FITNESS. IN NO EVENT SHALL THE AUTHOR BE LIABLE FOR
# ANY SPECIAL, DIRECT, INDIRECT, OR CONSEQUENTIAL DAMAGES OR ANY DAMAGES
# WHATSOEVER RESULTING FROM LOSS OF USE, DATA OR PROFITS, WHETHER IN AN
# ACTION OF CONTRACT, NEGLIGENCE OR OTHER TORTIOUS ACTION, ARISING OUT
# OF OR IN CONNECTION WITH THE USE OR PERFORMANCE OF THIS SOFTWARE.

import argparse
import operator
import os.path
import subprocess


<<<<<<< HEAD
__version__ = '0.2.3'
=======
__version__ = 'devel'

>>>>>>> 4457143f

if '__file__' in globals():
    # Check if this is a git repo; maybe we can get more precise version info
    try:
        repo_path = os.path.join(os.path.dirname(__file__), '..')
        env = {'GIT_DIR': os.path.join(repo_path, '.git')}
        git = subprocess.Popen(['git', 'describe'], stdout=subprocess.PIPE,
                               stderr=subprocess.PIPE, env=env)
        git.wait()
        git.stderr.read()
        if git.returncode == 0:
            __version__ = git.stdout.read().strip().lstrip('v')
            if type(__version__).__name__ == 'bytes':
                __version__ = __version__.decode()
    except:
        # Not really a bad thing; we'll just use what we had
        pass


########## SINGLETONS ##########
# Indicates a parameter that should be sent to the server without a value.
# Contrast this with empty strings, with are omitted from requests entirely.
EMPTY = type('EMPTY', (), {'__repr__': lambda self: "''",
                           '__str__': lambda self: ''})()

# Getters used for arg routing
PARAMS = operator.attrgetter('params')
SESSION = operator.attrgetter('service.session_args')


########## ARG CLASSES ##########
class Arg(object):
    '''
    A command line argument.  Positional and keyword arguments to __init__
    are the same as those to argparse.ArgumentParser.add_argument.

    The value specified by the 'dest' argument (or the one inferred if
    none is specified) is used as the name of the parameter to server
    queries unless send=False is also supplied.
    '''

    def __init__(self, *pargs, **kwargs):
        if 'route_to' in kwargs:
            if isinstance(kwargs['route_to'], (list, set, tuple)):
                self.routes = tuple(kwargs.pop('route_to'))
            else:
                self.routes = (kwargs.pop('route_to'),)
        else:
            self.routes = None
        self.pargs = pargs
        self.kwargs = kwargs

    def __eq__(self, other):
        if isinstance(other, Arg):
            return sorted(self.pargs) == sorted(other.pargs)
        return False


class MutuallyExclusiveArgList(list):
    '''
    Pass Args as positional arguments to __init__ to create a set of
    command line arguments that are mutually exclusive.  If you also
    call the required() method then the user must specify exactly one
    of them.  The recommended way to do that is via chaining it from
    __init__.

    Examples:

        MutuallyExclusiveArgList(Arg('--spam'), Arg('--eggs'))

        MutuallyExclusiveArgList(Arg('--spam'),
                                 Arg('--eggs')).required()
    '''

    def __init__(self, *args):
        if len(args) > 0 and isinstance(args[0], bool):
            self.is_required = args[0]
            list.__init__(self, args[1:])
        else:
            self.is_required = False
            list.__init__(self, args)

    def required(self):
        self.is_required = True
        return self


class Filter(object):
    '''
    An AWS query API filter.  For APIs that support filtering by
    name/value pairs, adding a Filter to a request's list of filters will
    allow a user to send an output filter to the server with '--filter
    name=value' at the command line.

    The value specified by the 'dest' argument (or the 'name' argument,
    if none is given) is used as the name of a filter in queries.
    '''
    def __init__(self, name, type=str, choices=None, help=None):
        self.name = name
        self.type = type
        self.choices = choices
        self.help = help

    def matches_argval(self, argval):
        return argval.startswith(self.name + '=')

    def convert(self, argval):
        '''
        Given an argument to --filter of the form "<name>=<value>", convert
        the value to the appropriate type by calling self.type on it, then
        return a (name, converted_value) tuple.  If the value's type conversion
        doesn't work then an ArgumentTypeError will result.  If the conversion
        succeeds but does not appear in self.choices when it exists, an
        ArgumentTypeError will result as well.
        '''
        if '=' not in argval:
            msg = "filter '{0}' must have format 'NAME=VALUE'".format(argval)
            raise argparse.ArgumentTypeError(msg)
        (name, value_str) = argval.split('=', 1)
        try:
            value = self.type(value_str)
        except ValueError:
            msg = "{0} filter value '{1}' must have type {2}".format(
                name, value_str, self.type.__name__)
            raise argparse.ArgumentTypeError(msg)
        if self.choices and value not in self.choices:
            msg = "{0} filter value '{1}' must match one of {2}".format(
                name, value,
                ', '.join([str(choice) for choice in self.choices]))
            raise argparse.ArgumentTypeError(msg)
        if value == '':
            value = EMPTY
        return (name, value)


class GenericTagFilter(Filter):
    '''
    A filter that accepts "tag:<key>=<value>" values
    '''
    def matches_argval(self, argval):
        return argval.startswith('tag:') and '=' in argval<|MERGE_RESOLUTION|>--- conflicted
+++ resolved
@@ -18,12 +18,8 @@
 import subprocess
 
 
-<<<<<<< HEAD
-__version__ = '0.2.3'
-=======
 __version__ = 'devel'
 
->>>>>>> 4457143f
 
 if '__file__' in globals():
     # Check if this is a git repo; maybe we can get more precise version info
